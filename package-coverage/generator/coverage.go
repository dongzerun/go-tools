--- conflicted
+++ resolved
@@ -41,11 +41,7 @@
 
 // this function will cause the generation of test coverage for the supplied directory and return the file path of the
 // resultant coverage file
-<<<<<<< HEAD
-func generateCoverage(path string, goTestArgs []string) {
-=======
-func generateCoverage(path string, fileMatcher *regexp.Regexp, verbose bool, goTestArgs []string) {
->>>>>>> 4494e5eb
+func generateCoverage(path string, fileMatcher *regexp.Regexp, goTestArgs []string) {
 	packageName := findPackageName(path)
 
 	fakeTestFile := addFakeTest(path, packageName)
