--- conflicted
+++ resolved
@@ -6,23 +6,13 @@
 const UnknownPackage = "unknown"
 
 // Coverage will generate coverage for the supplied directory and any sub-directories that contain Go files
-<<<<<<< HEAD
-func Coverage(basePath string, matcher *regexp.Regexp, goTestArgs []string) {
-	processAllDirs(basePath, matcher, "coverage", func(path string) { generateCoverage(path, goTestArgs) })
-}
-
-// CoverageSingle will generate coverage for the supplied directory (and ignore all sub directories)
-func CoverageSingle(basePath string, goTestArgs []string) {
-	generateCoverage(basePath, goTestArgs)
-=======
-func Coverage(basePath string, dirMatcher, fileMatcher *regexp.Regexp, verbose bool, goTestArgs []string) {
+func Coverage(basePath string, dirMatcher, fileMatcher *regexp.Regexp, goTestArgs []string) {
 	processAllDirs(basePath, dirMatcher, "coverage", func(path string) {
-		generateCoverage(path, fileMatcher, verbose, goTestArgs)
+		generateCoverage(path, fileMatcher, goTestArgs)
 	})
 }
 
 // CoverageSingle will generate coverage for the supplied directory (and ignore all sub directories)
-func CoverageSingle(basePath string, fileMatcher *regexp.Regexp, verbose bool, goTestArgs []string) {
-	generateCoverage(basePath, fileMatcher, verbose, goTestArgs)
->>>>>>> 4494e5eb
+func CoverageSingle(basePath string, fileMatcher *regexp.Regexp, goTestArgs []string) {
+	generateCoverage(basePath, fileMatcher, goTestArgs)
 }