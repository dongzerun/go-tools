--- conflicted
+++ resolved
@@ -66,15 +66,9 @@
 
 	if coverage {
 		if singleDir {
-<<<<<<< HEAD
-			generator.CoverageSingle(path, goTestArgs)
+			generator.CoverageSingle(path, fileExclusions, goTestArgs)
 		} else {
-			generator.Coverage(path, matcher, goTestArgs)
-=======
-			generator.CoverageSingle(path, fileExclusions, verbose, goTestArgs)
-		} else {
-			generator.Coverage(path, dirMatcher, fileExclusions, verbose, goTestArgs)
->>>>>>> 4494e5eb
+			generator.Coverage(path, dirMatcher, fileExclusions, goTestArgs)
 		}
 	}
 
