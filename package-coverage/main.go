package main

import (
	"flag"
	"fmt"
	"regexp"

	"os"

	"bytes"

	"github.com/corsc/go-tools/package-coverage/generator"
	"github.com/corsc/go-tools/package-coverage/parser"
	"github.com/corsc/go-tools/package-coverage/utils"
)

func main() {
	defer func() {
		if r := recover(); r != nil {
			fmt.Printf("Error: %s\n", r)
		}
	}()

	verbose := false
	coverage := false
	singleDir := false
	clean := false
	print := false
	slack := false
	ignoreDirs := ""
<<<<<<< HEAD
	webhook := ""
	prefix := ""
	depth := 0
=======
	minCoverage := 0
>>>>>>> 37fa8b08
	var matcher *regexp.Regexp

	flag.BoolVar(&verbose, "v", false, "verbose mode")
	flag.BoolVar(&coverage, "c", false, "generate coverage")
	flag.BoolVar(&singleDir, "s", false, "only generate for the supplied directory (no recursion)")
	flag.BoolVar(&clean, "d", false, "clean")
	flag.BoolVar(&print, "p", false, "print coverage to stdout")
	flag.BoolVar(&slack, "slack", false, "output coverage to slack")
	flag.StringVar(&ignoreDirs, "i", `./\.git.*|./_.*`, "ignore regex specified directory")
<<<<<<< HEAD
	flag.StringVar(&webhook, "webhook", "", "Slack webhook URL")
	flag.StringVar(&prefix, "prefix", "", "Prefix to be removed from the output (currently only supported by Slack output)")
	flag.IntVar(&depth, "depth", 0, "How many levels of coverage to output (default is 0 = all) (currently only supported by Slack output)")
=======
	flag.IntVar(&minCoverage, "m", 0, "minimum coverage")
>>>>>>> 37fa8b08
	flag.Parse()

	if !verbose {
		utils.VerboseOff()
	}

	startDir := utils.GetCurrentDir()
	path := getPath()

	if ignoreDirs != "" {
		matcher = regexp.MustCompile(ignoreDirs)
	}

	if coverage {
		if singleDir {
			generator.CoverageSingle(path, matcher)
		} else {
			generator.Coverage(path, matcher)
		}
	}

	// switch back to start dir
	err := os.Chdir(startDir)
	if err != nil {
		panic(err)
	}

	var coverageOk bool
	if print {
		buffer := bytes.Buffer{}

		if singleDir {
			parser.PrintCoverageSingle(&buffer, path, matcher)
		} else {
			parser.PrintCoverage(&buffer, path, matcher)
		}

		fmt.Print(buffer.String())
	}

	if slack {
		if singleDir {
<<<<<<< HEAD
			parser.SlackCoverageSingle(path, matcher, webhook, prefix, depth)
		} else {
			parser.SlackCoverage(path, matcher, webhook, prefix, depth)
=======
			coverageOk = parser.PrintCoverageSingle(path, matcher, minCoverage)
		} else {
			coverageOk = parser.PrintCoverage(path, matcher, minCoverage)
>>>>>>> 37fa8b08
		}
	}

	if clean {
		generator.Clean(path, matcher)
	}

	if !coverageOk {
		os.Exit(-1)
	}
}

func getPath() string {
	path := flag.Arg(0)
	if path == "" {
		panic("Please include a directory as the last argument")
	}
	return path
}<|MERGE_RESOLUTION|>--- conflicted
+++ resolved
@@ -28,13 +28,10 @@
 	print := false
 	slack := false
 	ignoreDirs := ""
-<<<<<<< HEAD
 	webhook := ""
 	prefix := ""
 	depth := 0
-=======
 	minCoverage := 0
->>>>>>> 37fa8b08
 	var matcher *regexp.Regexp
 
 	flag.BoolVar(&verbose, "v", false, "verbose mode")
@@ -44,13 +41,10 @@
 	flag.BoolVar(&print, "p", false, "print coverage to stdout")
 	flag.BoolVar(&slack, "slack", false, "output coverage to slack")
 	flag.StringVar(&ignoreDirs, "i", `./\.git.*|./_.*`, "ignore regex specified directory")
-<<<<<<< HEAD
 	flag.StringVar(&webhook, "webhook", "", "Slack webhook URL")
 	flag.StringVar(&prefix, "prefix", "", "Prefix to be removed from the output (currently only supported by Slack output)")
 	flag.IntVar(&depth, "depth", 0, "How many levels of coverage to output (default is 0 = all) (currently only supported by Slack output)")
-=======
 	flag.IntVar(&minCoverage, "m", 0, "minimum coverage")
->>>>>>> 37fa8b08
 	flag.Parse()
 
 	if !verbose {
@@ -83,9 +77,9 @@
 		buffer := bytes.Buffer{}
 
 		if singleDir {
-			parser.PrintCoverageSingle(&buffer, path, matcher)
+			coverageOk = parser.PrintCoverageSingle(&buffer, path, matcher, minCoverage)
 		} else {
-			parser.PrintCoverage(&buffer, path, matcher)
+			coverageOk = parser.PrintCoverage(&buffer, path, matcher, minCoverage)
 		}
 
 		fmt.Print(buffer.String())
@@ -93,15 +87,9 @@
 
 	if slack {
 		if singleDir {
-<<<<<<< HEAD
 			parser.SlackCoverageSingle(path, matcher, webhook, prefix, depth)
 		} else {
 			parser.SlackCoverage(path, matcher, webhook, prefix, depth)
-=======
-			coverageOk = parser.PrintCoverageSingle(path, matcher, minCoverage)
-		} else {
-			coverageOk = parser.PrintCoverage(path, matcher, minCoverage)
->>>>>>> 37fa8b08
 		}
 	}
 
